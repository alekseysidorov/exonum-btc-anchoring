--- conflicted
+++ resolved
@@ -200,12 +200,8 @@
             },
             request! {
                 method: "sendrawtransaction",
-<<<<<<< HEAD
-                params: [anchored_tx.to_hex()]
-=======
                 params: [anchored_tx.to_hex()],
                 response: anchored_tx.to_hex()
->>>>>>> 2b3b0a8d
             },
         ]);
 
@@ -395,12 +391,8 @@
         },
         request! {
             method: "sendrawtransaction",
-<<<<<<< HEAD
-            params: [anchored_tx.to_hex()]
-=======
             params: [anchored_tx.to_hex()],
             response: anchored_tx.to_hex()
->>>>>>> 2b3b0a8d
         },
     ]);
     sandbox.add_height(&[]);
@@ -612,7 +604,7 @@
     cfg.validators.swap_remove(0);
     *cfg.services
          .get_mut(&ANCHORING_SERVICE_ID.to_string())
-         .unwrap() = service_cfg.to_json();
+         .unwrap() = json!(service_cfg);
     let tx = TxConfig::new(&sandbox.p(0), &cfg.serialize(), from_height, sandbox.s(0));
     (tx.raw().clone(), service_cfg)
 }