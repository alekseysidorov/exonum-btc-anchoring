use bitcoin::util::base58::ToBase58;

use exonum::blockchain::{Schema, ServiceContext};
use exonum::crypto::HexValue;

use error::Error as ServiceError;
use details::btc;
use details::btc::HexValueEx;
use details::btc::transactions::{AnchoringTx, TransactionBuilder};
use blockchain::consensus_storage::AnchoringConfig;
use blockchain::schema::AnchoringSchema;
use blockchain::dto::{MsgAnchoringSignature, MsgAnchoringUpdateLatest};

use super::{AnchoringHandler, LectKind, MultisigAddress, collect_signatures};

#[doc(hidden)]
impl AnchoringHandler {
    pub fn handle_anchoring_state(&mut self,
                                  cfg: AnchoringConfig,
                                  context: &mut ServiceContext)
                                  -> Result<(), ServiceError> {
        let multisig = self.multisig_address(&cfg);
        trace!("Anchoring state, addr={}", multisig.addr.to_base58check());

        if context.height() % self.node.check_lect_frequency == 0 {
            // First of all we try to update our lect and actual configuration
            self.update_our_lect(&multisig, context)?;
        }
        // Now if we have anchoring tx proposal we must try to finalize it
        if let Some(proposal) = self.proposal_tx.clone() {
            self.try_finalize_proposal_tx(proposal, &multisig, context)?;
        } else {
            // Or try to create proposal
            self.try_create_proposal_tx(&multisig, context)?;
        }
        Ok(())
    }


    pub fn try_create_proposal_tx(&mut self,
                                  multisig: &MultisigAddress,
                                  context: &mut ServiceContext)
                                  -> Result<(), ServiceError> {
<<<<<<< HEAD
        let lect = self.collect_lects_for_validator(self.validator_key(multisig.common, context),
=======
        let lect = self.collect_lects_for_validator(self.anchoring_key(multisig.common, state),
>>>>>>> a0d51154
                                                    multisig.common,
                                                    context);
        match lect {
            LectKind::Funding(_) => self.try_create_anchoring_tx_chain(multisig, None, context),
            LectKind::Anchoring(tx) => {
                let anchored_height = tx.payload().block_height;
                let latest_anchored_height =
                    multisig.common.latest_anchoring_height(context.height());
                if latest_anchored_height > anchored_height {
                    return self.create_proposal_tx(tx, multisig, latest_anchored_height, context);
                }
                Ok(())
            }
            LectKind::None => {
                warn!("Unable to reach consensus in the lect");
                Ok(())
            }
        }
    }

    // Create first anchoring tx proposal from funding tx in AnchoringNodeConfig
    pub fn try_create_anchoring_tx_chain(&mut self,
                                         multisig: &MultisigAddress,
                                         prev_tx_chain: Option<btc::TxId>,
                                         context: &mut ServiceContext)
                                         -> Result<(), ServiceError> {
        trace!("Create tx chain");
        if let Some(funding_tx) = self.avaliable_funding_tx(multisig)? {
            // Create anchoring proposal
            let height = multisig.common.latest_anchoring_height(context.height());
            let hash = Schema::new(context.snapshot())
                .block_hashes_by_height()
                .get(height)
                .unwrap();

            let out = funding_tx.find_out(&multisig.addr).unwrap();
            let proposal = TransactionBuilder::with_prev_tx(&funding_tx, out)
                .fee(multisig.common.fee)
                .payload(height, hash)
                .prev_tx_chain(prev_tx_chain)
                .send_to(multisig.addr.clone())
                .into_transaction()?;

            trace!("initial_proposal={:#?}, txhex={}",
                   proposal,
                   proposal.0.to_hex());

            // Sign proposal
            self.sign_proposal_tx(proposal, multisig, context)?;
        } else {
            warn!("Funding transaction is not suitable.");
        }
        Ok(())
    }

    pub fn create_proposal_tx(&mut self,
                              lect: AnchoringTx,
                              multisig: &MultisigAddress,
                              height: u64,
                              context: &mut ServiceContext)
                              -> Result<(), ServiceError> {
        let hash = Schema::new(context.snapshot())
            .block_hashes_by_height()
            .get(height)
            .unwrap();

        let proposal = {
            let mut builder = TransactionBuilder::with_prev_tx(&lect, 0)
                .fee(multisig.common.fee)
                .payload(height, hash)
                .send_to(multisig.addr.clone());
            if let Some(funds) = self.avaliable_funding_tx(multisig)? {
                let out = funds
                    .find_out(&multisig.addr)
                    .expect("Funding tx has proper multisig output");
                builder = builder.add_funds(&funds, out);
            }
            builder.into_transaction()?
        };

        trace!("proposal={:#?}, to={:?}, height={}, hash={}",
               proposal,
               multisig.addr,
               height,
               hash.to_hex());
        self.sign_proposal_tx(proposal, multisig, context)
    }

    pub fn sign_proposal_tx(&mut self,
                            proposal: AnchoringTx,
                            multisig: &MultisigAddress,
                            context: &mut ServiceContext)
                            -> Result<(), ServiceError> {
        for input in proposal.inputs() {
            let signature = proposal.sign_input(&multisig.redeem_script, input, &multisig.priv_key);

            let sign_msg = MsgAnchoringSignature::new(context.public_key(),
                                                      self.validator_id(context),
                                                      proposal.clone(),
                                                      input,
                                                      &signature,
                                                      context.secret_key());

            trace!("Sign input msg={:#?}, sighex={}",
                   sign_msg,
                   signature.to_hex());
<<<<<<< HEAD
            context.add_transaction(AnchoringMessage::Signature(sign_msg));
=======
            state.add_transaction(Box::new(sign_msg));
>>>>>>> a0d51154
        }
        self.proposal_tx = Some(proposal);
        Ok(())
    }

    pub fn try_finalize_proposal_tx(&mut self,
                                    proposal: AnchoringTx,
                                    multisig: &MultisigAddress,
                                    context: &mut ServiceContext)
                                    -> Result<(), ServiceError> {
        trace!("Try finalize proposal tx");
        let txid = proposal.id();

        let proposal_height = proposal.payload().block_height;
        if multisig.common.latest_anchoring_height(context.height()) !=
           multisig.common.latest_anchoring_height(proposal_height) {
            warn!("Unable to finalize anchoring tx for height={}",
                  proposal_height);
            self.proposal_tx = None;
            return Ok(());
        }

        let anchoring_schema = AnchoringSchema::new(context.snapshot());
        let signatures = anchoring_schema.signatures(&txid);
        if let Some(signatures) = collect_signatures(&proposal,
                                                     multisig.common,
                                                     signatures.iter()) {
            let new_lect = proposal.finalize(&multisig.redeem_script, signatures);
            // Send transaction if it needs
            if self.client()
                   .get_transaction_info(&new_lect.txid())?
                   .is_none() {
                self.client().send_transaction(new_lect.clone().into())?;
                trace!("Sended signed_tx={:#?}, to={}",
                       new_lect,
                       new_lect
                           .output_address(multisig.common.network)
                           .to_base58check());
            }

            info!("ANCHORING ====== anchored_height={}, txid={}, remaining_funds={}",
                  new_lect.payload().block_height,
                  new_lect.txid(),
                  new_lect.amount());

            info!("LECT ====== txid={}, total_count={}",
                  new_lect.txid(),
<<<<<<< HEAD
                  AnchoringSchema::new(context.snapshot())
                      .lects(self.validator_key(multisig.common, context))
                      .len());

            self.proposal_tx = None;

            let lects_count = AnchoringSchema::new(context.snapshot())
                .lects(self.validator_key(multisig.common, context))
                .len();
            let lect_msg = MsgAnchoringUpdateLatest::new(context.public_key(),
                                                         self.validator_id(context),
                                                         new_lect.into(),
                                                         lects_count,
                                                         context.secret_key());
            context.add_transaction(AnchoringMessage::UpdateLatest(lect_msg));
=======
                  AnchoringSchema::new(state.view())
                      .lects(self.anchoring_key(multisig.common, state))
                      .len()?);

            self.proposal_tx = None;

            let lects_count = AnchoringSchema::new(state.view())
                .lects(self.anchoring_key(multisig.common, state))
                .len()?;
            let lect_msg = MsgAnchoringUpdateLatest::new(state.public_key(),
                                                         self.validator_id(state),
                                                         new_lect.into(),
                                                         lects_count,
                                                         state.secret_key());
            state.add_transaction(Box::new(lect_msg));
>>>>>>> a0d51154
        } else {
            warn!("Insufficient signatures for proposal={:#?}", proposal);
        }
        Ok(())
    }
}<|MERGE_RESOLUTION|>--- conflicted
+++ resolved
@@ -41,11 +41,7 @@
                                   multisig: &MultisigAddress,
                                   context: &mut ServiceContext)
                                   -> Result<(), ServiceError> {
-<<<<<<< HEAD
-        let lect = self.collect_lects_for_validator(self.validator_key(multisig.common, context),
-=======
-        let lect = self.collect_lects_for_validator(self.anchoring_key(multisig.common, state),
->>>>>>> a0d51154
+        let lect = self.collect_lects_for_validator(self.anchoring_key(multisig.common, context),
                                                     multisig.common,
                                                     context);
         match lect {
@@ -152,11 +148,7 @@
             trace!("Sign input msg={:#?}, sighex={}",
                    sign_msg,
                    signature.to_hex());
-<<<<<<< HEAD
-            context.add_transaction(AnchoringMessage::Signature(sign_msg));
-=======
-            state.add_transaction(Box::new(sign_msg));
->>>>>>> a0d51154
+            context.add_transaction(Box::new(sign_msg));
         }
         self.proposal_tx = Some(proposal);
         Ok(())
@@ -204,39 +196,21 @@
 
             info!("LECT ====== txid={}, total_count={}",
                   new_lect.txid(),
-<<<<<<< HEAD
                   AnchoringSchema::new(context.snapshot())
-                      .lects(self.validator_key(multisig.common, context))
+                      .lects(self.anchoring_key(multisig.common, context))
                       .len());
 
             self.proposal_tx = None;
 
             let lects_count = AnchoringSchema::new(context.snapshot())
-                .lects(self.validator_key(multisig.common, context))
+                .lects(self.anchoring_key(multisig.common, context))
                 .len();
             let lect_msg = MsgAnchoringUpdateLatest::new(context.public_key(),
                                                          self.validator_id(context),
                                                          new_lect.into(),
                                                          lects_count,
                                                          context.secret_key());
-            context.add_transaction(AnchoringMessage::UpdateLatest(lect_msg));
-=======
-                  AnchoringSchema::new(state.view())
-                      .lects(self.anchoring_key(multisig.common, state))
-                      .len()?);
-
-            self.proposal_tx = None;
-
-            let lects_count = AnchoringSchema::new(state.view())
-                .lects(self.anchoring_key(multisig.common, state))
-                .len()?;
-            let lect_msg = MsgAnchoringUpdateLatest::new(state.public_key(),
-                                                         self.validator_id(state),
-                                                         new_lect.into(),
-                                                         lects_count,
-                                                         state.secret_key());
-            state.add_transaction(Box::new(lect_msg));
->>>>>>> a0d51154
+            context.add_transaction(Box::new(lect_msg));
         } else {
             warn!("Insufficient signatures for proposal={:#?}", proposal);
         }
