use bitcoin::util::base58::ToBase58;

use exonum::blockchain::ServiceContext;
use exonum::storage::{Error as StorageError, List, Map};

use error::Error as ServiceError;
use handler::error::Error as HandlerError;
use details::rpc::AnchoringRpc;
use details::btc;
use details::btc::transactions::{AnchoringTx, BitcoinTx, FundingTx, TxKind};
use local_storage::AnchoringNodeConfig;
use blockchain::consensus_storage::AnchoringConfig;
use blockchain::schema::AnchoringSchema;
use blockchain::dto::{AnchoringMessage, MsgAnchoringUpdateLatest};

use super::{AnchoringHandler, AnchoringState, LectKind, MultisigAddress};

impl AnchoringHandler {
    #[cfg(not(feature="sandbox_tests"))]
    #[doc(hidden)]
    pub fn new(client: Option<AnchoringRpc>, node: AnchoringNodeConfig) -> AnchoringHandler {
        AnchoringHandler {
            client: client,
            node: node,
            proposal_tx: None,
        }
    }

    #[cfg(feature="sandbox_tests")]
    #[doc(hidden)]
    pub fn new(client: Option<AnchoringRpc>, node: AnchoringNodeConfig) -> AnchoringHandler {
        AnchoringHandler {
            client: client,
            node: node,
            proposal_tx: None,
            errors: Vec::new(),
        }
    }

    #[doc(hidden)]
    pub fn validator_id(&self, state: &ServiceContext) -> u16 {
        state
            .validator_state()
            .as_ref()
            .expect("Request `validator_id` only from validator node.")
            .id()
    }

    #[doc(hidden)]
    pub fn validator_key<'a>(&self,
                             cfg: &'a AnchoringConfig,
                             state: &ServiceContext)
                             -> &'a btc::PublicKey {
        let validator_id = state
            .validator_state()
            .as_ref()
            .expect("Request `validator_id` only from validator node.")
            .id();
        &cfg.validators[validator_id as usize]
    }

    #[doc(hidden)]
    pub fn client(&self) -> &AnchoringRpc {
        self.client
            .as_ref()
            .expect("Bitcoind client needs to be present for validator node")
    }

    #[doc(hidden)]
    pub fn multisig_address<'a>(&self, common: &'a AnchoringConfig) -> MultisigAddress<'a> {
        let (redeem_script, addr) = common.redeem_script();
        let addr_str = addr.to_base58check();
        let priv_key = self.node
            .private_keys
            .get(&addr_str)
            .expect(&format!("Expected private key for address={}", addr_str))
            .clone();
        MultisigAddress {
            common: common,
            priv_key: priv_key,
            redeem_script: redeem_script,
            addr: addr,
        }
    }

    #[doc(hidden)]
    pub fn import_address(&self,
                          addr: &btc::Address,
                          state: &ServiceContext)
                          -> Result<(), ServiceError> {
        let schema = AnchoringSchema::new(state.view());
        if !schema.is_address_known(addr)? {
            let addr_str = addr.to_base58check();
            self.client()
                .importaddress(&addr_str, "multisig", false, false)?;
            schema.add_known_address(addr)?;

            trace!("Add address to known, addr={}", addr_str);
        }
        Ok(())
    }

    /// Adds a private_key for the corresponding anchoring address.
    pub fn add_private_key(&mut self, addr: &btc::Address, priv_key: btc::PrivateKey) {
        self.node
            .private_keys
            .insert(addr.to_base58check(), priv_key);
    }

    #[doc(hidden)]
    pub fn actual_config(&self, state: &ServiceContext) -> Result<AnchoringConfig, ServiceError> {
        let schema = AnchoringSchema::new(state.view());
        let common = schema.actual_anchoring_config()?;
        Ok(common)
    }

    #[doc(hidden)]
    pub fn following_config(&self,
                            state: &ServiceContext)
                            -> Result<Option<AnchoringConfig>, ServiceError> {
        let schema = AnchoringSchema::new(state.view());
        let cfg = schema.following_anchoring_config()?;
        Ok(cfg)
    }

    fn following_config_is_transition
        (&self,
         actual_addr: &btc::Address,
         state: &ServiceContext)
         -> Result<Option<(AnchoringConfig, btc::Address)>, ServiceError> {
        if let Some(following) = self.following_config(state)? {
            let following_addr = following.redeem_script().1;
            if actual_addr != &following_addr {
                return Ok(Some((following, following_addr)));
            }
        }
        Ok(None)
    }

    #[doc(hidden)]
<<<<<<< HEAD
    pub fn current_state(&self, state: &NodeState) -> Result<AnchoringState, ServiceError> {
        let client = self.client();
=======
    pub fn current_state(&self, state: &ServiceContext) -> Result<AnchoringState, ServiceError> {
>>>>>>> ea2e9cdf
        let actual = self.actual_config(state)?;
        let actual_addr = actual.redeem_script().1;
        let anchoring_schema = AnchoringSchema::new(state.view());

        // Ensure that bitcoind watching for the current addr
        self.import_address(&actual_addr, state)?;

        if state.validator_state().is_none() {
            return Ok(AnchoringState::Auditing { cfg: actual });
        }

        let key = self.validator_key(&actual, state).clone();

        // If we do not have any 'lect', then we have been added
        // later and can only be in the anchoring or recovering state.
        let actual_lect = if let Some(lect) = anchoring_schema.lect(&key)? {
            lect
        } else {
            let prev_cfg = anchoring_schema.previous_anchoring_config()?.unwrap();
            let is_recovering = if let Some(prev_lect) = anchoring_schema
                   .collect_lects(&prev_cfg)? {
                match TxKind::from(prev_lect) {
                    TxKind::FundingTx(_) => prev_cfg.redeem_script().1 != actual_addr,
                    TxKind::Anchoring(tx) => tx.output_address(actual.network) != actual_addr,
                    TxKind::Other(tx) => panic!("Incorrect lect found={:#?}", tx),
                }
            } else {
                true
            };

            if is_recovering {
                let state = AnchoringState::Recovering {
                    prev_cfg: prev_cfg,
                    actual_cfg: actual,
                };
                return Ok(state);
            } else {
                return Ok(AnchoringState::Anchoring { cfg: actual });
            }
        };

        // Check that the following cfg exists and its anchoring address is different.
        let result = self.following_config_is_transition(&actual_addr, state)?;
        let state = if let Some((following, following_addr)) = result {
            // Ensure that bitcoind watching for following addr.
            self.import_address(&following_addr, state)?;

            match TxKind::from(actual_lect) {
                TxKind::Anchoring(lect) => {
                    let lect_addr = lect.output_address(actual.network);
                    if lect_addr == following_addr {
                        let confirmations = client.get_transaction_confirmations(&lect.id())?;
                        // Lect now is transition transaction
                        AnchoringState::Waiting {
                            lect: lect.into(),
                            confirmations: confirmations,
                        }
                    } else {
                        AnchoringState::Transition {
                            from: actual,
                            to: following,
                        }
                    }
                }
                TxKind::FundingTx(lect) => {
                    debug_assert_eq!(&lect, actual.funding_tx());
                    AnchoringState::Transition {
                        from: actual,
                        to: following,
                    }
                }
                TxKind::Other(tx) => panic!("Incorrect lect found={:#?}", tx),
            }
        } else {
            match TxKind::from(actual_lect) {
                TxKind::FundingTx(tx) => {
                    if tx.find_out(&actual_addr).is_some() {
                        trace!("Checking funding_tx={:#?}, txid={}", tx, tx.txid());
                        /// Wait until funding_tx got enough confirmation
                        let confirmations = client.get_transaction_confirmations(&tx.id())?;
                        if !is_enough_confirmations(&actual, confirmations) {
                            let state = AnchoringState::Waiting {
                                lect: tx.into(),
                                confirmations: confirmations,
                            };
                            return Ok(state);
                        }
                        AnchoringState::Anchoring { cfg: actual }
                    } else {
                        AnchoringState::Recovering {
                            prev_cfg: anchoring_schema.previous_anchoring_config()?.unwrap(),
                            actual_cfg: actual,
                        }
                    }
                }
                TxKind::Anchoring(actual_lect) => {
                    let actual_lect_addr = actual_lect.output_address(actual.network);
                    // Ensure that we did not miss transition lect
                    if actual_lect_addr != actual_addr {
                        let state = AnchoringState::Recovering {
                            prev_cfg: anchoring_schema.previous_anchoring_config()?.unwrap(),
                            actual_cfg: actual,
                        };
                        return Ok(state);
                    }
                    // If the lect encodes a transition to a new anchoring address,
                    // we need to wait until it reaches enough confirmations.
                    if actual_lect_is_transition(&actual, &actual_lect, &anchoring_schema)? {
                        let confirmations =
                            client.get_transaction_confirmations(&actual_lect.id())?;
                        if !is_enough_confirmations(&actual, confirmations) {
                            let state = AnchoringState::Waiting {
                                lect: actual_lect.into(),
                                confirmations: confirmations,
                            };
                            return Ok(state);
                        }
                    }

                    AnchoringState::Anchoring { cfg: actual }
                }
                TxKind::Other(tx) => panic!("Incorrect lect found={:#?}", tx),
            }
        };
        Ok(state)
    }

    #[doc(hidden)]
    pub fn handle_commit(&mut self, state: &mut ServiceContext) -> Result<(), ServiceError> {
        match self.current_state(state)? {
            AnchoringState::Anchoring { cfg } => self.handle_anchoring_state(cfg, state),
            AnchoringState::Transition { from, to } => {
                self.handle_transition_state(from, to, state)
            }
            AnchoringState::Recovering {
                prev_cfg,
                actual_cfg,
            } => self.handle_recovering_state(prev_cfg, actual_cfg, state),
            AnchoringState::Waiting {
                lect,
                confirmations,
            } => self.handle_waiting_state(lect, confirmations),
            AnchoringState::Auditing { cfg } => self.handle_auditing_state(cfg, state),
            AnchoringState::Broken => panic!("Broken anchoring state detected!"),
        }
    }

    #[doc(hidden)]
    pub fn collect_lects_for_validator(&self,
                                       validator_key: &btc::PublicKey,
                                       anchoring_cfg: &AnchoringConfig,
                                       state: &ServiceContext)
                                       -> Result<LectKind, StorageError> {
        let anchoring_schema = AnchoringSchema::new(state.view());

        let our_lect = if let Some(lect) = anchoring_schema.lect(validator_key)? {
            lect
        } else {
            return Ok(LectKind::None);
        };

        let mut count = 0;

        let validators_count = state.validators().len() as u32;
        for key in &anchoring_cfg.validators {
            let validators_lect = anchoring_schema.lect(key)?;
            if Some(&our_lect) == validators_lect.as_ref() {
                count += 1;
            }
        }

        if count >= ::majority_count(validators_count as u8) {
            match TxKind::from(our_lect) {
                TxKind::Anchoring(tx) => Ok(LectKind::Anchoring(tx)),
                TxKind::FundingTx(tx) => Ok(LectKind::Funding(tx)),
                TxKind::Other(tx) => panic!("Found incorrect lect transaction, content={:#?}", tx),
            }
        } else {
            Ok(LectKind::None)
        }
    }

    #[doc(hidden)]
    pub fn collect_lects(&self, state: &ServiceContext) -> Result<LectKind, ServiceError> {
        let anchoring_schema = AnchoringSchema::new(state.view());
        let actual_cfg = anchoring_schema.actual_anchoring_config()?;
        let kind = if let Some(lect) = anchoring_schema.collect_lects(&actual_cfg)? {
            match TxKind::from(lect) {
                TxKind::Anchoring(tx) => LectKind::Anchoring(tx),
                TxKind::FundingTx(tx) => LectKind::Funding(tx),
                TxKind::Other(tx) => {
                    let e = HandlerError::IncorrectLect {
                        reason: "Incorrect lect transaction".to_string(),
                        tx: tx.into(),
                    };
                    return Err(e.into());
                }
            }
        } else {
            LectKind::None
        };
        Ok(kind)
    }

    #[doc(hidden)]
    /// We list unspent transaction by 'listunspent' and search among
    /// them only one that prev_hash is exists in our `lects` or it equals first `funding_tx`
    /// if all `lects` have disappeared.
    pub fn find_lect(&self,
                     multisig: &MultisigAddress,
                     state: &ServiceContext)
                     -> Result<Option<BitcoinTx>, ServiceError> {
        let lects: Vec<_> = self.client().unspent_transactions(&multisig.addr)?;
        for lect in lects {
            if self.transaction_is_lect(&lect, multisig, state)? {
                return Ok(Some(lect));
            }
        }
        Ok(None)
    }

    #[doc(hidden)]
    pub fn update_our_lect(&mut self,
                           multisig: &MultisigAddress,
                           state: &mut ServiceContext)
                           -> Result<Option<BitcoinTx>, ServiceError> {
        let key = self.validator_key(multisig.common, state);
        trace!("Update our lect");
        if let Some(lect) = self.find_lect(multisig, state)? {
            /// New lect with different signatures set.
            let (our_lect, lects_count) = {
                let schema = AnchoringSchema::new(state.view());
                let our_lect = schema.lect(key)?;
                let count = schema.lects(key).len()?;
                (our_lect, count)
            };

            if Some(&lect) != our_lect.as_ref() {
                self.send_updated_lect(lect.clone(), lects_count, state)?;
            }

            Ok(Some(lect.into()))
        } else {
            Ok(None)
        }
    }

    #[doc(hidden)]
    pub fn avaliable_funding_tx(&self,
                                multisig: &MultisigAddress)
                                -> Result<Option<FundingTx>, ServiceError> {
        let funding_tx = multisig.common.funding_tx();
        // Do not need to check funding_tx to the different address.
        if funding_tx.find_out(&multisig.addr).is_none() {
            return Ok(None);
        }

        trace!("Checking funding_tx={:#?}, addr={} availability",
               funding_tx,
               multisig.addr.to_base58check());
        if let Some(info) = funding_tx.has_unspent_info(self.client(), &multisig.addr)? {
            trace!("avaliable_funding_tx={:#?}, confirmations={}",
                   funding_tx,
                   info.confirmations);
            return Ok(Some(funding_tx.clone()));
        }
        Ok(None)
    }

    #[doc(hidden)]
    fn transaction_is_lect(&self,
                           lect: &BitcoinTx,
                           multisig: &MultisigAddress,
                           state: &ServiceContext)
                           -> Result<bool, ServiceError> {
        let schema = AnchoringSchema::new(state.view());
        let key = self.validator_key(multisig.common, state);

        // Check that we know tx
        if schema.find_lect_position(key, &lect.id())?.is_some() {
            return Ok(true);
        }

        let kind = TxKind::from(lect.clone());
        match kind {
            TxKind::FundingTx(tx) => {
                let genesis_cfg = schema.genesis_anchoring_config()?;
                Ok(genesis_cfg.funding_tx() == &tx)
            }
            TxKind::Anchoring(tx) => {
                let lect_addr = tx.output_address(multisig.common.network);
                if !schema.is_address_known(&lect_addr)? {
                    return Ok(false);
                }
                if schema.find_lect_position(key, &tx.prev_hash())?.is_some() {
                    return Ok(true);
                }

                let txid = tx.prev_hash();
                let prev_lect = if let Some(tx) = self.client()
                       .get_transaction(&txid.be_hex_string())? {
                    tx
                } else {
                    return Ok(false);
                };

                trace!("Check prev lect={:#?}", prev_lect);

                let lect_height = match TxKind::from(prev_lect) {
                    TxKind::FundingTx(_) => 0,
                    TxKind::Anchoring(tx) => tx.payload().block_height,
                    TxKind::Other(_) => return Ok(false),
                };
                let cfg = schema.anchoring_config_by_height(lect_height)?;

                let mut prev_lect_count = 0;
                for key in &cfg.validators {
                    if schema.find_lect_position(key, &txid)?.is_some() {
                        prev_lect_count += 1;
                    }
                }

                Ok(prev_lect_count >= cfg.majority_count())
            }
            TxKind::Other(_) => Ok(false),
        }
    }

    #[doc(hidden)]
    fn send_updated_lect(&mut self,
                         lect: BitcoinTx,
                         lects_count: u64,
                         state: &mut ServiceContext)
                         -> Result<(), StorageError> {
        if self.proposal_tx.is_some() {
            self.proposal_tx = None;
        }

        info!("LECT ====== txid={}, total_count={}",
              lect.txid(),
              lects_count);

        let lect_msg = MsgAnchoringUpdateLatest::new(state.public_key(),
                                                     self.validator_id(state),
                                                     lect.clone(),
                                                     lects_count,
                                                     state.secret_key());
        state.add_transaction(AnchoringMessage::UpdateLatest(lect_msg));
        Ok(())
    }
}

/// Transition lects cannot be recovered without breaking of current anchoring chain.
fn actual_lect_is_transition(actual: &AnchoringConfig,
                             actual_lect: &AnchoringTx,
                             schema: &AnchoringSchema)
                             -> Result<bool, ServiceError> {
    // If tx contains prev_tx_chain it can not be a transition
    if actual_lect.payload().prev_tx_chain.is_some() {
        return Ok(false);
    }

    let r = {
        let prev_lect_id = actual_lect.prev_hash();
        let actual_lect_addr = actual_lect.output_address(actual.network);

        if let Some(prev_lect) = schema.known_txs().get(&prev_lect_id)? {
            match TxKind::from(prev_lect) {
                TxKind::Anchoring(prev_lect) => {
                    let prev_lect_addr = prev_lect.output_address(actual.network);
                    prev_lect_addr != actual_lect_addr
                }
                TxKind::FundingTx(tx) => {
                    let genesis_cfg = schema.genesis_anchoring_config()?;
                    if &tx == genesis_cfg.funding_tx() {
                        let prev_lect_addr = genesis_cfg.redeem_script().1;
                        prev_lect_addr != actual_lect_addr
                    } else {
                        false
                    }
                }
                TxKind::Other(tx) => panic!("Incorrect prev_lect found={:#?}", tx),
            }
        } else {
            false
        }
    };
    Ok(r)
}

fn is_enough_confirmations(cfg: &AnchoringConfig, confirmations: Option<u64>) -> bool {
    if let Some(confirmations) = confirmations {
        confirmations >= cfg.utxo_confirmations
    } else {
        false
    }
}<|MERGE_RESOLUTION|>--- conflicted
+++ resolved
@@ -138,12 +138,8 @@
     }
 
     #[doc(hidden)]
-<<<<<<< HEAD
-    pub fn current_state(&self, state: &NodeState) -> Result<AnchoringState, ServiceError> {
+    pub fn current_state(&self, state: &ServiceContext) -> Result<AnchoringState, ServiceError> {
         let client = self.client();
-=======
-    pub fn current_state(&self, state: &ServiceContext) -> Result<AnchoringState, ServiceError> {
->>>>>>> ea2e9cdf
         let actual = self.actual_config(state)?;
         let actual_addr = actual.redeem_script().1;
         let anchoring_schema = AnchoringSchema::new(state.view());
