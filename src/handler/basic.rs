use std::collections::HashSet;

use bitcoin::util::base58::ToBase58;

use exonum::blockchain::ServiceContext;
use exonum::storage::Snapshot;

use error::Error as ServiceError;
use handler::error::Error as HandlerError;
use details::rpc::AnchoringRpc;
use details::btc;
use details::btc::transactions::{AnchoringTx, BitcoinTx, FundingTx, TxKind};
use local_storage::AnchoringNodeConfig;
use blockchain::consensus_storage::AnchoringConfig;
use blockchain::schema::AnchoringSchema;
use blockchain::dto::MsgAnchoringUpdateLatest;

use super::{AnchoringHandler, AnchoringState, LectKind, MultisigAddress};

impl AnchoringHandler {
    #[cfg(not(feature="sandbox_tests"))]
    #[doc(hidden)]
    pub fn new(client: Option<AnchoringRpc>, node: AnchoringNodeConfig) -> AnchoringHandler {
        AnchoringHandler {
            client: client,
            node: node,
            proposal_tx: None,
            known_addresses: HashSet::new(),
        }
    }

    #[cfg(feature="sandbox_tests")]
    #[doc(hidden)]
    pub fn new(client: Option<AnchoringRpc>, node: AnchoringNodeConfig) -> AnchoringHandler {
        AnchoringHandler {
            client: client,
            node: node,
            proposal_tx: None,
            errors: Vec::new(),
            known_addresses: HashSet::new(),
        }
    }

    #[doc(hidden)]
    pub fn validator_id(&self, context: &ServiceContext) -> u16 {
        context
            .validator_state()
            .as_ref()
            .expect("Request `validator_id` only from validator node.")
            .id()
    }

    #[doc(hidden)]
    pub fn anchoring_key<'a>(&self,
                             cfg: &'a AnchoringConfig,
                             state: &ServiceContext)
                             -> &'a btc::PublicKey {
        let validator_id = state
            .validator_state()
            .as_ref()
            .expect("Request `validator_id` only from validator node.")
            .id();
        &cfg.anchoring_keys[validator_id as usize]
    }

    #[doc(hidden)]
    pub fn client(&self) -> &AnchoringRpc {
        self.client
            .as_ref()
            .expect("Bitcoind client needs to be present for validator node")
    }

    #[doc(hidden)]
    pub fn multisig_address<'a>(&self, common: &'a AnchoringConfig) -> MultisigAddress<'a> {
        let (redeem_script, addr) = common.redeem_script();
        let addr_str = addr.to_base58check();
        let priv_key = self.node
            .private_keys
            .get(&addr_str)
            .expect(&format!("Expected private key for address={}", addr_str))
            .clone();
        MultisigAddress {
            common: common,
            priv_key: priv_key,
            redeem_script: redeem_script,
            addr: addr,
        }
    }

    #[doc(hidden)]
    pub fn import_address(&mut self, addr: &btc::Address) -> Result<(), ServiceError> {
        let addr_str = addr.to_base58check();
        if !self.known_addresses.contains(&addr_str) {
            self.client()
                .importaddress(&addr_str, "multisig", false, false)?;

            trace!("Add address to known, addr={}", addr_str);
            self.known_addresses.insert(addr_str);
        }
        Ok(())
    }

    /// Adds a `private_key` for the corresponding anchoring `address`.
    pub fn add_private_key(&mut self, address: &btc::Address, private_key: btc::PrivateKey) {
        self.node
            .private_keys
            .insert(address.to_base58check(), private_key);
    }

    #[doc(hidden)]
    pub fn actual_config(&self, state: &ServiceContext) -> Result<AnchoringConfig, ServiceError> {
        let schema = AnchoringSchema::new(state.snapshot());
        let common = schema.actual_anchoring_config();
        Ok(common)
    }

    #[doc(hidden)]
    pub fn following_config(&self,
                            state: &ServiceContext)
                            -> Result<Option<AnchoringConfig>, ServiceError> {
        let schema = AnchoringSchema::new(state.snapshot());
        let cfg = schema.following_anchoring_config();
        Ok(cfg)
    }

    fn following_config_is_transition
        (&self,
         actual_addr: &btc::Address,
         state: &ServiceContext)
         -> Result<Option<(AnchoringConfig, btc::Address)>, ServiceError> {
        if let Some(following) = self.following_config(state)? {
            let following_addr = following.redeem_script().1;
            if actual_addr != &following_addr {
                return Ok(Some((following, following_addr)));
            }
        }
        Ok(None)
    }

    #[doc(hidden)]
    pub fn current_state(&mut self,
                         state: &ServiceContext)
                         -> Result<AnchoringState, ServiceError> {
        let actual = self.actual_config(state)?;
        let actual_addr = actual.redeem_script().1;
        let anchoring_schema = AnchoringSchema::new(state.snapshot());

        // Ensure that bitcoind watching for the current addr
        self.import_address(&actual_addr)?;

        if state.validator_state().is_none() {
            return Ok(AnchoringState::Auditing { cfg: actual });
        }

<<<<<<< HEAD
        let key = *self.validator_key(&actual, state);
=======
        let key = self.anchoring_key(&actual, state).clone();
>>>>>>> a0d51154

        // If we do not have any 'lect', then we have been added
        // later and can only be in the anchoring or recovering state.
        let actual_lect = if let Some(lect) = anchoring_schema.lect(&key) {
            lect
        } else {
            let prev_cfg = anchoring_schema.previous_anchoring_config().unwrap();
            let is_recovering = if let Some(prev_lect) = anchoring_schema
                   .collect_lects(&prev_cfg) {
                match TxKind::from(prev_lect) {
                    TxKind::FundingTx(_) => prev_cfg.redeem_script().1 != actual_addr,
                    TxKind::Anchoring(tx) => tx.output_address(actual.network) != actual_addr,
                    TxKind::Other(tx) => panic!("Incorrect lect found={:#?}", tx),
                }
            } else {
                true
            };

            if is_recovering {
                let state = AnchoringState::Recovering {
                    prev_cfg: prev_cfg,
                    actual_cfg: actual,
                };
                return Ok(state);
            } else {
                return Ok(AnchoringState::Anchoring { cfg: actual });
            }
        };

        // Check that the following cfg exists and its anchoring address is different.
        let result = self.following_config_is_transition(&actual_addr, state)?;
        let state = if let Some((following, following_addr)) = result {
            // Ensure that bitcoind watching for following addr.
            self.import_address(&following_addr)?;

            match TxKind::from(actual_lect) {
                TxKind::Anchoring(lect) => {
                    let lect_addr = lect.output_address(actual.network);
                    if lect_addr == following_addr {
                        let confirmations = get_confirmations(self.client(), &lect.txid())?;
                        // Lect now is transition transaction
                        AnchoringState::Waiting {
                            lect: lect.into(),
                            confirmations: confirmations,
                        }
                    } else {
                        AnchoringState::Transition {
                            from: actual,
                            to: following,
                        }
                    }
                }
                TxKind::FundingTx(lect) => {
                    debug_assert_eq!(&lect, actual.funding_tx());
                    AnchoringState::Transition {
                        from: actual,
                        to: following,
                    }
                }
                TxKind::Other(tx) => panic!("Incorrect lect found={:#?}", tx),
            }
        } else {
            match TxKind::from(actual_lect) {
                TxKind::FundingTx(tx) => {
                    if tx.find_out(&actual_addr).is_some() {
                        trace!("Checking funding_tx={:#?}, txid={}", tx, tx.txid());
                        /// Wait until funding_tx got enough confirmation
                        let confirmations = get_confirmations(self.client(), &tx.txid())?;
                        if !is_enough_confirmations(&actual, confirmations) {
                            let state = AnchoringState::Waiting {
                                lect: tx.into(),
                                confirmations: confirmations,
                            };
                            return Ok(state);
                        }
                        AnchoringState::Anchoring { cfg: actual }
                    } else {
                        AnchoringState::Recovering {
                            prev_cfg: anchoring_schema.previous_anchoring_config().unwrap(),
                            actual_cfg: actual,
                        }
                    }
                }
                TxKind::Anchoring(actual_lect) => {
                    let actual_lect_addr = actual_lect.output_address(actual.network);
                    // Ensure that we did not miss transition lect
                    if actual_lect_addr != actual_addr {
                        let state = AnchoringState::Recovering {
                            prev_cfg: anchoring_schema.previous_anchoring_config().unwrap(),
                            actual_cfg: actual,
                        };
                        return Ok(state);
                    }
                    // If the lect encodes a transition to a new anchoring address,
                    // we need to wait until it reaches enough confirmations.
                    if actual_lect_is_transition(&actual, &actual_lect, &anchoring_schema) {
                        let confirmations = get_confirmations(self.client(), &actual_lect.txid())?;
                        if !is_enough_confirmations(&actual, confirmations) {
                            let state = AnchoringState::Waiting {
                                lect: actual_lect.into(),
                                confirmations: confirmations,
                            };
                            return Ok(state);
                        }
                    }

                    AnchoringState::Anchoring { cfg: actual }
                }
                TxKind::Other(tx) => panic!("Incorrect lect found={:#?}", tx),
            }
        };
        Ok(state)
    }

    #[doc(hidden)]
    pub fn handle_commit(&mut self, state: &mut ServiceContext) -> Result<(), ServiceError> {
        match self.current_state(state)? {
            AnchoringState::Anchoring { cfg } => self.handle_anchoring_state(cfg, state),
            AnchoringState::Transition { from, to } => {
                self.handle_transition_state(from, to, state)
            }
            AnchoringState::Recovering {
                prev_cfg,
                actual_cfg,
            } => self.handle_recovering_state(prev_cfg, actual_cfg, state),
            AnchoringState::Waiting {
                lect,
                confirmations,
            } => self.handle_waiting_state(lect, confirmations),
            AnchoringState::Auditing { cfg } => self.handle_auditing_state(cfg, state),
            AnchoringState::Broken => panic!("Broken anchoring state detected!"),
        }
    }

    #[doc(hidden)]
    pub fn collect_lects_for_validator(&self,
                                       anchoring_key: &btc::PublicKey,
                                       anchoring_cfg: &AnchoringConfig,
                                       state: &ServiceContext)
                                       -> LectKind {
        let anchoring_schema = AnchoringSchema::new(state.snapshot());

<<<<<<< HEAD
        let our_lect = if let Some(lect) = anchoring_schema.lect(validator_key) {
=======
        let our_lect = if let Some(lect) = anchoring_schema.lect(anchoring_key)? {
>>>>>>> a0d51154
            lect
        } else {
            return LectKind::None;
        };

        let mut count = 0;

        let validators_count = state.validators().len() as u32;
<<<<<<< HEAD
        for key in &anchoring_cfg.validators {
            let validators_lect = anchoring_schema.lect(key);
=======
        for key in &anchoring_cfg.anchoring_keys {
            let validators_lect = anchoring_schema.lect(key)?;
>>>>>>> a0d51154
            if Some(&our_lect) == validators_lect.as_ref() {
                count += 1;
            }
        }

        if count >= ::majority_count(validators_count as u8) {
            match TxKind::from(our_lect) {
                TxKind::Anchoring(tx) => LectKind::Anchoring(tx),
                TxKind::FundingTx(tx) => LectKind::Funding(tx),
                TxKind::Other(tx) => panic!("Found incorrect lect transaction, content={:#?}", tx),
            }
        } else {
            LectKind::None
        }
    }

    #[doc(hidden)]
    pub fn collect_lects(&self, state: &ServiceContext) -> Result<LectKind, ServiceError> {
        let anchoring_schema = AnchoringSchema::new(state.snapshot());
        let actual_cfg = anchoring_schema.actual_anchoring_config();
        let kind = if let Some(lect) = anchoring_schema.collect_lects(&actual_cfg) {
            match TxKind::from(lect) {
                TxKind::Anchoring(tx) => LectKind::Anchoring(tx),
                TxKind::FundingTx(tx) => LectKind::Funding(tx),
                TxKind::Other(tx) => {
                    let e = HandlerError::IncorrectLect {
                        reason: "Incorrect lect transaction".to_string(),
                        tx: tx.into(),
                    };
                    return Err(e.into());
                }
            }
        } else {
            LectKind::None
        };
        Ok(kind)
    }

    #[doc(hidden)]
    /// We list unspent transaction by 'listunspent' and search among
    /// them only one that prev_hash is exists in our `lects` or it equals first `funding_tx`
    /// if all `lects` have disappeared.
    pub fn find_lect(&self,
                     multisig: &MultisigAddress,
                     state: &ServiceContext)
                     -> Result<Option<BitcoinTx>, ServiceError> {
        let lects: Vec<_> = self.client().unspent_transactions(&multisig.addr)?;
        for lect in lects {
            if self.transaction_is_lect(&lect, multisig, state)? {
                return Ok(Some(lect));
            }
        }
        Ok(None)
    }

    #[doc(hidden)]
    pub fn update_our_lect(&mut self,
                           multisig: &MultisigAddress,
                           state: &mut ServiceContext)
                           -> Result<Option<BitcoinTx>, ServiceError> {
        let key = self.anchoring_key(multisig.common, state);
        trace!("Update our lect");
        if let Some(lect) = self.find_lect(multisig, state)? {
            /// New lect with different signatures set.
            let (our_lect, lects_count) = {
                let schema = AnchoringSchema::new(state.snapshot());
                let our_lect = schema.lect(key);
                let count = schema.lects(key).len();
                (our_lect, count)
            };

            if Some(&lect) != our_lect.as_ref() {
                self.send_updated_lect(lect.clone(), lects_count, state);
            }

            Ok(Some(lect.into()))
        } else {
            Ok(None)
        }
    }

    #[doc(hidden)]
    pub fn avaliable_funding_tx(&self,
                                multisig: &MultisigAddress)
                                -> Result<Option<FundingTx>, ServiceError> {
        let funding_tx = multisig.common.funding_tx();
        // Do not need to check funding_tx to the different address.
        if funding_tx.find_out(&multisig.addr).is_none() {
            return Ok(None);
        }

        trace!("Checking funding_tx={:#?}, addr={} availability",
               funding_tx,
               multisig.addr.to_base58check());
        if let Some(info) = funding_tx.has_unspent_info(self.client(), &multisig.addr)? {
            trace!("avaliable_funding_tx={:#?}, confirmations={}",
                   funding_tx,
                   info.confirmations);
            return Ok(Some(funding_tx.clone()));
        }
        Ok(None)
    }

    #[doc(hidden)]
    fn transaction_is_lect(&self,
                           lect: &BitcoinTx,
                           multisig: &MultisigAddress,
                           state: &ServiceContext)
                           -> Result<bool, ServiceError> {
<<<<<<< HEAD
        let snapshot = state.snapshot();
        let schema = AnchoringSchema::new(&snapshot);
        let key = self.validator_key(multisig.common, state);
=======
        let schema = AnchoringSchema::new(state.view());
        let key = self.anchoring_key(multisig.common, state);
>>>>>>> a0d51154

        // Check that we know tx
        if schema.find_lect_position(key, &lect.id()).is_some() {
            return Ok(true);
        }

        let kind = TxKind::from(lect.clone());
        match kind {
            TxKind::FundingTx(tx) => {
                let genesis_cfg = schema.genesis_anchoring_config();
                Ok(genesis_cfg.funding_tx() == &tx)
            }
            TxKind::Anchoring(tx) => {
                if schema.find_lect_position(key, &tx.prev_hash()).is_some() {
                    return Ok(true);
                }

                let txid = tx.prev_hash();
                let prev_lect = if let Some(tx) = self.client()
                       .get_transaction(&txid.be_hex_string())? {
                    tx
                } else {
                    return Ok(false);
                };

                trace!("Check prev lect={:#?}", prev_lect);

                let lect_height = match TxKind::from(prev_lect) {
                    TxKind::FundingTx(_) => 0,
                    TxKind::Anchoring(tx) => tx.payload().block_height,
                    TxKind::Other(_) => return Ok(false),
                };
                let cfg = schema.anchoring_config_by_height(lect_height);

                let mut prev_lect_count = 0;
<<<<<<< HEAD
                for key in &cfg.validators {
                    if schema.find_lect_position(key, &txid).is_some() {
=======
                for key in &cfg.anchoring_keys {
                    if schema.find_lect_position(key, &txid)?.is_some() {
>>>>>>> a0d51154
                        prev_lect_count += 1;
                    }
                }

                Ok(prev_lect_count >= cfg.majority_count())
            }
            TxKind::Other(_) => Ok(false),
        }
    }

    #[doc(hidden)]
    fn send_updated_lect(&mut self,
                         lect: BitcoinTx,
                         lects_count: u64,
                         state: &mut ServiceContext) {
        if self.proposal_tx.is_some() {
            self.proposal_tx = None;
        }

        info!("LECT ====== txid={}, total_count={}",
              lect.txid(),
              lects_count);

        let lect_msg = MsgAnchoringUpdateLatest::new(state.public_key(),
                                                     self.validator_id(state),
                                                     lect.clone(),
                                                     lects_count,
                                                     state.secret_key());
<<<<<<< HEAD
        state.add_transaction(AnchoringMessage::UpdateLatest(lect_msg));
=======
        state.add_transaction(Box::new(lect_msg));
        Ok(())
>>>>>>> a0d51154
    }
}

/// Transition lects cannot be recovered without breaking of current anchoring chain.
fn actual_lect_is_transition<T>(actual: &AnchoringConfig,
                                actual_lect: &AnchoringTx,
                                schema: &AnchoringSchema<T>)
                                -> bool
    where T: AsRef<Snapshot>
{
    // If tx contains prev_tx_chain it can not be a transition
    if actual_lect.payload().prev_tx_chain.is_some() {
        return false;
    }

    let prev_lect_id = actual_lect.prev_hash();
    let actual_lect_addr = actual_lect.output_address(actual.network);

    if let Some(prev_lect) = schema.known_txs().get(&prev_lect_id) {
        match TxKind::from(prev_lect) {
            TxKind::Anchoring(prev_lect) => {
                let prev_lect_addr = prev_lect.output_address(actual.network);
                prev_lect_addr != actual_lect_addr
            }
            TxKind::FundingTx(tx) => {
                let genesis_cfg = schema.genesis_anchoring_config();
                if &tx == genesis_cfg.funding_tx() {
                    let prev_lect_addr = genesis_cfg.redeem_script().1;
                    prev_lect_addr != actual_lect_addr
                } else {
                    false
                }
            }
            TxKind::Other(tx) => panic!("Incorrect prev_lect found={:#?}", tx),
        }
    } else {
        false
    }
}

fn get_confirmations(client: &AnchoringRpc, txid: &str) -> Result<Option<u64>, ServiceError> {
    let info = client.get_transaction_info(txid)?;
    Ok(info.and_then(|info| info.confirmations))
}

fn is_enough_confirmations(cfg: &AnchoringConfig, confirmations: Option<u64>) -> bool {
    if let Some(confirmations) = confirmations {
        confirmations >= cfg.utxo_confirmations
    } else {
        false
    }
}<|MERGE_RESOLUTION|>--- conflicted
+++ resolved
@@ -152,11 +152,7 @@
             return Ok(AnchoringState::Auditing { cfg: actual });
         }
 
-<<<<<<< HEAD
-        let key = *self.validator_key(&actual, state);
-=======
-        let key = self.anchoring_key(&actual, state).clone();
->>>>>>> a0d51154
+        let key = *self.anchoring_key(&actual, state);
 
         // If we do not have any 'lect', then we have been added
         // later and can only be in the anchoring or recovering state.
@@ -299,11 +295,7 @@
                                        -> LectKind {
         let anchoring_schema = AnchoringSchema::new(state.snapshot());
 
-<<<<<<< HEAD
-        let our_lect = if let Some(lect) = anchoring_schema.lect(validator_key) {
-=======
-        let our_lect = if let Some(lect) = anchoring_schema.lect(anchoring_key)? {
->>>>>>> a0d51154
+        let our_lect = if let Some(lect) = anchoring_schema.lect(anchoring_key) {
             lect
         } else {
             return LectKind::None;
@@ -312,13 +304,8 @@
         let mut count = 0;
 
         let validators_count = state.validators().len() as u32;
-<<<<<<< HEAD
-        for key in &anchoring_cfg.validators {
+        for key in &anchoring_cfg.anchoring_keys {
             let validators_lect = anchoring_schema.lect(key);
-=======
-        for key in &anchoring_cfg.anchoring_keys {
-            let validators_lect = anchoring_schema.lect(key)?;
->>>>>>> a0d51154
             if Some(&our_lect) == validators_lect.as_ref() {
                 count += 1;
             }
@@ -428,14 +415,8 @@
                            multisig: &MultisigAddress,
                            state: &ServiceContext)
                            -> Result<bool, ServiceError> {
-<<<<<<< HEAD
-        let snapshot = state.snapshot();
-        let schema = AnchoringSchema::new(&snapshot);
-        let key = self.validator_key(multisig.common, state);
-=======
-        let schema = AnchoringSchema::new(state.view());
+        let schema = AnchoringSchema::new(state.snapshot());
         let key = self.anchoring_key(multisig.common, state);
->>>>>>> a0d51154
 
         // Check that we know tx
         if schema.find_lect_position(key, &lect.id()).is_some() {
@@ -471,13 +452,8 @@
                 let cfg = schema.anchoring_config_by_height(lect_height);
 
                 let mut prev_lect_count = 0;
-<<<<<<< HEAD
-                for key in &cfg.validators {
+                for key in &cfg.anchoring_keys {
                     if schema.find_lect_position(key, &txid).is_some() {
-=======
-                for key in &cfg.anchoring_keys {
-                    if schema.find_lect_position(key, &txid)?.is_some() {
->>>>>>> a0d51154
                         prev_lect_count += 1;
                     }
                 }
@@ -506,12 +482,7 @@
                                                      lect.clone(),
                                                      lects_count,
                                                      state.secret_key());
-<<<<<<< HEAD
-        state.add_transaction(AnchoringMessage::UpdateLatest(lect_msg));
-=======
-        state.add_transaction(Box::new(lect_msg));
-        Ok(())
->>>>>>> a0d51154
+        state.add_transaction(Box::new(lect_msg)); 
     }
 }
 
