use std::collections::hash_map::{Entry, HashMap};

use byteorder::{BigEndian, ByteOrder};
use serde_json::value::from_value;

use exonum::blockchain::{Schema, StoredConfiguration, gen_prefix};
use exonum::storage::{Fork, ListIndex, MapIndex, ProofListIndex, Snapshot, StorageKey};
use exonum::crypto::Hash;

use blockchain::consensus_storage::AnchoringConfig;
use blockchain::dto::{LectContent, MsgAnchoringSignature};
use details::btc;
use details::btc::transactions::BitcoinTx;
use service::{ANCHORING_SERVICE_ID, ANCHORING_SERVICE_NAME};

/// Unique identifier of signature for the `AnchoringTx`.
#[derive(Debug)]
pub struct KnownSignatureId {
    /// Normalized txid of the `AnchoringTx`.
    pub txid: btc::TxId,
    /// Identifier of the anchoring node in the current configuration.
    pub validator_id: u16,
    /// Transaction input for the signature.
    pub input: u32,
}

impl StorageKey for KnownSignatureId {
    fn size(&self) -> usize {
        self.txid.size() + 6
    }

<<<<<<< HEAD
    fn write(&self, buffer: &mut [u8]) {
        buffer[0..32].copy_from_slice(self.txid.as_ref());
        BigEndian::write_u16(&mut buffer[32..34], self.validator_id);
        BigEndian::write_u32(&mut buffer[34..38], self.input);
    }

    fn read(buffer: &[u8]) -> Self {
        let txid = btc::TxId::read(&buffer[0..32]);
        let validator_id = u16::read(&buffer[32..34]);
        let input = u32::read(&buffer[34..38]);
        KnownSignatureId {
            txid,
            validator_id,
            input,
        }
=======
    /// Returns table that saves a list of lects for the validator with the given `anchoring_key`.
    pub fn lects(&self,
                 anchoring_key: &btc::PublicKey)
                 -> MerkleTable<MapTable<View, [u8], Vec<u8>>, LectContent> {
        let prefix = self.gen_table_prefix(3, Some(anchoring_key.to_bytes().as_ref()));
        MerkleTable::new(MapTable::new(prefix, self.view))
    }

    /// Returns table that keeps the lect index for every anchoring txid for the validator
    /// with given `anchoring_key`.
    pub fn lect_indexes(&self, anchoring_key: &btc::PublicKey) -> MapTable<View, btc::TxId, u64> {
        let prefix = self.gen_table_prefix(4, Some(anchoring_key.to_bytes().as_ref()));
        MapTable::new(prefix, self.view)
>>>>>>> a0d51154
    }
}

impl<'a> From<&'a MsgAnchoringSignature> for KnownSignatureId {
    fn from(msg: &'a MsgAnchoringSignature) -> KnownSignatureId {
        KnownSignatureId {
            txid: msg.tx().id(),
            validator_id: msg.validator(),
            input: msg.input(),
        }
    }
}

/// Anchoring information schema.
#[derive(Debug)]
pub struct AnchoringSchema<T> {
    view: T,
}

impl<T> AnchoringSchema<T>
    where T: AsRef<Snapshot>
{
    /// Creates anchoring schema for the given `snapshot`.
    pub fn new(snapshot: T) -> AnchoringSchema<T> {
        AnchoringSchema { view: snapshot }
    }

    /// Returns table that contains signatures for the anchoring transaction with
    /// the given normalized `txid`.
    pub fn signatures(&self, txid: &btc::TxId) -> ListIndex<&T, MsgAnchoringSignature> {
        let prefix = self.gen_table_prefix(2, txid);
        ListIndex::new(prefix, &self.view)
    }

    /// Returns table that saves a list of lects for the validator with the given `validator_key`.
    pub fn lects(&self, validator_key: &btc::PublicKey) -> ProofListIndex<&T, LectContent> {
        let prefix = self.gen_table_prefix(3, validator_key);
        ProofListIndex::new(prefix, &self.view)
    }

    /// Returns table that keeps the lect index for every anchoring txid for the validator
    /// with given `validator_key`.
    pub fn lect_indexes(&self, validator_key: &btc::PublicKey) -> MapIndex<&T, btc::TxId, u64> {
        let prefix = self.gen_table_prefix(4, validator_key);
        MapIndex::new(prefix, &self.view)
    }

    /// Returns the table of known signatures, where key is the tuple `(txid, validator_id, input)`.
    ///
    /// [Read more.](struct.KnownSignatureId.html)
    pub fn known_signatures(&self) -> MapIndex<&T, KnownSignatureId, MsgAnchoringSignature> {
        let prefix = self.gen_table_prefix(6, &());
        MapIndex::new(prefix, &self.view)
    }

    /// Returns the table that keeps the anchoring transaction for any known txid.
    pub fn known_txs(&self) -> MapIndex<&T, btc::TxId, BitcoinTx> {
        let prefix = self.gen_table_prefix(7, &());
        MapIndex::new(prefix, &self.view)
    }

    /// Returns the actual anchoring configuration.
    pub fn actual_anchoring_config(&self) -> AnchoringConfig {
        let schema = Schema::new(&self.view);
        let actual = schema.actual_configuration();
        self.parse_config(&actual)
    }

    /// Returns the nearest following configuration if it exists.
    pub fn following_anchoring_config(&self) -> Option<AnchoringConfig> {
        let schema = Schema::new(&self.view);
        if let Some(stored) = schema.following_configuration() {
            Some(self.parse_config(&stored))
        } else {
            None
        }
    }

    /// Returns the previous anchoring configuration if it exists.
    pub fn previous_anchoring_config(&self) -> Option<AnchoringConfig> {
        let schema = Schema::new(&self.view);
        if let Some(stored) = schema.previous_configuration() {
            Some(self.parse_config(&stored))
        } else {
            None
        }
    }

    /// Returns the anchoring configuration from the genesis block.
    pub fn genesis_anchoring_config(&self) -> AnchoringConfig {
        self.anchoring_config_by_height(0)
    }

    /// Returns the configuration that is the actual for the given `height`.
    /// For non-existent heights, it will return the configuration closest to them.
<<<<<<< HEAD
    pub fn anchoring_config_by_height(&self, height: u64) -> AnchoringConfig {
        let schema = Schema::new(&self.view);
        let stored = schema.configuration_by_height(height);
        self.parse_config(&stored)
    }

    /// Returns `lect` for validator with the given `public_key`.
    pub fn lect(&self, validator_key: &btc::PublicKey) -> Option<BitcoinTx> {
        self.lects(validator_key).last().map(|x| x.tx())
    }

    /// Returns previous `lect` for validator with the given `public_key`.
    pub fn prev_lect(&self, validator_key: &btc::PublicKey) -> Option<BitcoinTx> {
        let lects = self.lects(validator_key);
=======
    pub fn anchoring_config_by_height(&self, height: u64) -> Result<AnchoringConfig, StorageError> {
        let schema = Schema::new(self.view);
        let stored = schema.configuration_by_height(height)?;
        Ok(self.parse_config(&stored))
    }

    /// Creates and commits the genesis anchoring configuration from the proposed `cfg`.
    pub fn create_genesis_config(&self, cfg: &AnchoringConfig) -> Result<(), StorageError> {
        let (_, addr) = cfg.redeem_script();
        self.add_known_address(&addr)?;
        for key in &cfg.anchoring_keys {
            self.add_lect(key, cfg.funding_tx().clone(), Hash::zero())?;
        }
        Ok(())
    }

    /// Adds `lect` from validator with the given public key.
    pub fn add_lect<Tx>(&self,
                        anchoring_key: &btc::PublicKey,
                        tx: Tx,
                        msg_hash: Hash)
                        -> Result<(), StorageError>
        where Tx: Into<BitcoinTx>
    {
        let lects = self.lects(anchoring_key);

        let tx = tx.into();
        let idx = lects.len()?;
        let txid = tx.id();
        lects.append(LectContent::new(&msg_hash, tx.clone()))?;
        self.known_txs().put(&txid, tx.clone())?;
        self.lect_indexes(anchoring_key).put(&txid, idx)
    }

    /// Returns `lect` for validator with the given `anchoring_key`.
    pub fn lect(&self, anchoring_key: &btc::PublicKey) -> Result<Option<BitcoinTx>, StorageError> {
        self.lects(anchoring_key).last().map(|x| x.map(|x| x.tx()))
    }

    /// Returns previous `lect` for validator with the given `anchoring_key`.
    pub fn prev_lect(&self,
                     anchoring_key: &btc::PublicKey)
                     -> Result<Option<BitcoinTx>, StorageError> {
        let lects = self.lects(anchoring_key);
>>>>>>> a0d51154

        let idx = lects.len();
        if idx > 1 {
            lects.get(idx - 2).map(|content| content.tx())
        } else {
            None
        }
    }

    /// Returns a lect that is currently supported by at least 2/3 of the current set of validators.
    pub fn collect_lects(&self, cfg: &AnchoringConfig) -> Option<BitcoinTx> {
        let mut lects = HashMap::new();
<<<<<<< HEAD
        for validator_key in &cfg.validators {
            if let Some(last_lect) = self.lect(validator_key) {
=======
        for anchoring_key in &cfg.anchoring_keys {
            if let Some(last_lect) = self.lect(anchoring_key)? {
>>>>>>> a0d51154
                match lects.entry(last_lect.0) {
                    Entry::Occupied(mut v) => {
                        *v.get_mut() += 1;
                    }
                    Entry::Vacant(v) => {
                        v.insert(1);
                    }
                }
            }
        }

        if let Some((lect, count)) = lects.iter().max_by_key(|&(_, v)| v) {
            if *count >= cfg.majority_count() {
                Some(BitcoinTx::from(lect.clone()))
            } else {
                None
            }
        } else {
            None
        }
    }

    /// Returns position in `lects` table of validator with the given `anchoring_key`
    /// for transaction with the given `txid`.
    pub fn find_lect_position(&self,
                              anchoring_key: &btc::PublicKey,
                              txid: &btc::TxId)
<<<<<<< HEAD
                              -> Option<u64> {
        self.lect_indexes(validator_key).get(txid)
=======
                              -> Result<Option<u64>, StorageError> {
        self.lect_indexes(anchoring_key).get(txid)
>>>>>>> a0d51154
    }

    /// Returns the `state_hash` for anchoring tables.
    ///
    /// It contains a list of `root_hash` of the actual `lects` tables.
    pub fn state_hash(&self) -> Vec<Hash> {
        let cfg = self.actual_anchoring_config();
        let mut lect_hashes = Vec::new();
        for key in &cfg.validators {
            lect_hashes.push(self.lects(key).root_hash());
        }
        lect_hashes
    }

    fn parse_config(&self, cfg: &StoredConfiguration) -> AnchoringConfig {
        from_value(cfg.services[ANCHORING_SERVICE_NAME].clone())
            .expect("Anchoring config does not exist")
    }

    fn gen_table_prefix<K: StorageKey>(&self, ord: u8, suf: &K) -> Vec<u8> {
        gen_prefix(ANCHORING_SERVICE_ID, ord, suf)
    }
}

impl<'a> AnchoringSchema<&'a mut Fork> {
    /// Mutable variant of the [`signatures`][1] index.
    ///
    /// [1]: struct.AnchoringSchema.html#method.signatures
    pub fn signatures_mut(&mut self,
                          txid: &btc::TxId)
                          -> ListIndex<&mut Fork, MsgAnchoringSignature> {
        let prefix = self.gen_table_prefix(2, txid);
        ListIndex::new(prefix, &mut self.view)
    }

    /// Mutable variant of the [`lects`][1] index.
    ///
    /// [1]: struct.AnchoringSchema.html#method.lects
    pub fn lects_mut(&mut self,
                     validator_key: &btc::PublicKey)
                     -> ProofListIndex<&mut Fork, LectContent> {
        let prefix = self.gen_table_prefix(3, validator_key);
        ProofListIndex::new(prefix, &mut self.view)
    }

    /// Mutable variant of the [`lect_indexes`][1] index.
    ///
    /// [1]: struct.AnchoringSchema.html#method.lect_indexes
    pub fn lect_indexes_mut(&mut self,
                            validator_key: &btc::PublicKey)
                            -> MapIndex<&mut Fork, btc::TxId, u64> {
        let prefix = self.gen_table_prefix(4, validator_key);
        MapIndex::new(prefix, &mut self.view)
    }


    /// Mutable variant of the [`known_signatures`][1] index.
    ///
    /// [1]: struct.AnchoringSchema.html#method.known_signatures
    pub fn known_signatures_mut(&mut self)
                                -> MapIndex<&mut Fork, KnownSignatureId, MsgAnchoringSignature> {
        let prefix = self.gen_table_prefix(6, &());
        MapIndex::new(prefix, &mut self.view)
    }

    /// Mutable variant of the [`known_txs`][1] index.
    ///
    /// [1]: struct.AnchoringSchema.html#method.known_txs
    pub fn known_txs_mut(&mut self) -> MapIndex<&mut Fork, btc::TxId, BitcoinTx> {
        let prefix = self.gen_table_prefix(7, &());
        MapIndex::new(prefix, &mut self.view)
    }

    /// Creates and commits the genesis anchoring configuration from the proposed `cfg`.
    pub fn create_genesis_config(&mut self, cfg: &AnchoringConfig) {
        for validator_key in &cfg.validators {
            self.add_lect(validator_key, cfg.funding_tx().clone(), Hash::zero());
        }
    }

    /// Adds `lect` from validator with the given `public key`.
    pub fn add_lect<Tx>(&mut self, validator_key: &btc::PublicKey, tx: Tx, msg_hash: Hash)
        where Tx: Into<BitcoinTx>
    {
        let (tx, txid, idx) = {
            let mut lects = self.lects_mut(validator_key);
            let tx = tx.into();
            let idx = lects.len();
            let txid = tx.id();
            lects.push(LectContent::new(&msg_hash, tx.clone()));
            (tx, txid, idx)
        };

        self.known_txs_mut().put(&txid, tx.clone());
        self.lect_indexes_mut(validator_key).put(&txid, idx)
    }

    /// Adds signature to known if it is correct.
    pub fn add_known_signature(&mut self, msg: MsgAnchoringSignature) {
        let ntxid = msg.tx().nid();
        let signature_id = KnownSignatureId::from(&msg);
        if let Some(sign_msg) = self.known_signatures().get(&signature_id) {
            warn!("Received another signature for given tx propose msg={:#?}",
                  sign_msg);
        } else {
            self.signatures_mut(&ntxid).push(msg.clone());
            self.known_signatures_mut().put(&signature_id, msg);
        }
<<<<<<< HEAD
=======
        Ok(())
    }

    /// Returns the `state_hash` for anchoring tables.
    ///
    /// It contains a list of `root_hash` of the actual `lects` tables.
    pub fn state_hash(&self) -> Result<Vec<Hash>, StorageError> {
        let cfg = self.actual_anchoring_config()?;
        let mut lect_hashes = Vec::new();
        for key in &cfg.anchoring_keys {
            lect_hashes.push(self.lects(key).root_hash()?);
        }
        Ok(lect_hashes)
>>>>>>> a0d51154
    }
}

impl<T> AnchoringSchema<T> {
    /// Converts schema back into snapshot.
    pub fn into_snapshot(self) -> T {
        self.view
    }
}<|MERGE_RESOLUTION|>--- conflicted
+++ resolved
@@ -29,7 +29,6 @@
         self.txid.size() + 6
     }
 
-<<<<<<< HEAD
     fn write(&self, buffer: &mut [u8]) {
         buffer[0..32].copy_from_slice(self.txid.as_ref());
         BigEndian::write_u16(&mut buffer[32..34], self.validator_id);
@@ -45,21 +44,6 @@
             validator_id,
             input,
         }
-=======
-    /// Returns table that saves a list of lects for the validator with the given `anchoring_key`.
-    pub fn lects(&self,
-                 anchoring_key: &btc::PublicKey)
-                 -> MerkleTable<MapTable<View, [u8], Vec<u8>>, LectContent> {
-        let prefix = self.gen_table_prefix(3, Some(anchoring_key.to_bytes().as_ref()));
-        MerkleTable::new(MapTable::new(prefix, self.view))
-    }
-
-    /// Returns table that keeps the lect index for every anchoring txid for the validator
-    /// with given `anchoring_key`.
-    pub fn lect_indexes(&self, anchoring_key: &btc::PublicKey) -> MapTable<View, btc::TxId, u64> {
-        let prefix = self.gen_table_prefix(4, Some(anchoring_key.to_bytes().as_ref()));
-        MapTable::new(prefix, self.view)
->>>>>>> a0d51154
     }
 }
 
@@ -155,7 +139,6 @@
 
     /// Returns the configuration that is the actual for the given `height`.
     /// For non-existent heights, it will return the configuration closest to them.
-<<<<<<< HEAD
     pub fn anchoring_config_by_height(&self, height: u64) -> AnchoringConfig {
         let schema = Schema::new(&self.view);
         let stored = schema.configuration_by_height(height);
@@ -170,52 +153,6 @@
     /// Returns previous `lect` for validator with the given `public_key`.
     pub fn prev_lect(&self, validator_key: &btc::PublicKey) -> Option<BitcoinTx> {
         let lects = self.lects(validator_key);
-=======
-    pub fn anchoring_config_by_height(&self, height: u64) -> Result<AnchoringConfig, StorageError> {
-        let schema = Schema::new(self.view);
-        let stored = schema.configuration_by_height(height)?;
-        Ok(self.parse_config(&stored))
-    }
-
-    /// Creates and commits the genesis anchoring configuration from the proposed `cfg`.
-    pub fn create_genesis_config(&self, cfg: &AnchoringConfig) -> Result<(), StorageError> {
-        let (_, addr) = cfg.redeem_script();
-        self.add_known_address(&addr)?;
-        for key in &cfg.anchoring_keys {
-            self.add_lect(key, cfg.funding_tx().clone(), Hash::zero())?;
-        }
-        Ok(())
-    }
-
-    /// Adds `lect` from validator with the given public key.
-    pub fn add_lect<Tx>(&self,
-                        anchoring_key: &btc::PublicKey,
-                        tx: Tx,
-                        msg_hash: Hash)
-                        -> Result<(), StorageError>
-        where Tx: Into<BitcoinTx>
-    {
-        let lects = self.lects(anchoring_key);
-
-        let tx = tx.into();
-        let idx = lects.len()?;
-        let txid = tx.id();
-        lects.append(LectContent::new(&msg_hash, tx.clone()))?;
-        self.known_txs().put(&txid, tx.clone())?;
-        self.lect_indexes(anchoring_key).put(&txid, idx)
-    }
-
-    /// Returns `lect` for validator with the given `anchoring_key`.
-    pub fn lect(&self, anchoring_key: &btc::PublicKey) -> Result<Option<BitcoinTx>, StorageError> {
-        self.lects(anchoring_key).last().map(|x| x.map(|x| x.tx()))
-    }
-
-    /// Returns previous `lect` for validator with the given `anchoring_key`.
-    pub fn prev_lect(&self,
-                     anchoring_key: &btc::PublicKey)
-                     -> Result<Option<BitcoinTx>, StorageError> {
-        let lects = self.lects(anchoring_key);
->>>>>>> a0d51154
 
         let idx = lects.len();
         if idx > 1 {
@@ -228,13 +165,8 @@
     /// Returns a lect that is currently supported by at least 2/3 of the current set of validators.
     pub fn collect_lects(&self, cfg: &AnchoringConfig) -> Option<BitcoinTx> {
         let mut lects = HashMap::new();
-<<<<<<< HEAD
-        for validator_key in &cfg.validators {
-            if let Some(last_lect) = self.lect(validator_key) {
-=======
         for anchoring_key in &cfg.anchoring_keys {
-            if let Some(last_lect) = self.lect(anchoring_key)? {
->>>>>>> a0d51154
+            if let Some(last_lect) = self.lect(anchoring_key) {
                 match lects.entry(last_lect.0) {
                     Entry::Occupied(mut v) => {
                         *v.get_mut() += 1;
@@ -262,13 +194,8 @@
     pub fn find_lect_position(&self,
                               anchoring_key: &btc::PublicKey,
                               txid: &btc::TxId)
-<<<<<<< HEAD
                               -> Option<u64> {
-        self.lect_indexes(validator_key).get(txid)
-=======
-                              -> Result<Option<u64>, StorageError> {
         self.lect_indexes(anchoring_key).get(txid)
->>>>>>> a0d51154
     }
 
     /// Returns the `state_hash` for anchoring tables.
@@ -277,7 +204,7 @@
     pub fn state_hash(&self) -> Vec<Hash> {
         let cfg = self.actual_anchoring_config();
         let mut lect_hashes = Vec::new();
-        for key in &cfg.validators {
+        for key in &cfg.anchoring_keys {
             lect_hashes.push(self.lects(key).root_hash());
         }
         lect_hashes
@@ -344,7 +271,7 @@
 
     /// Creates and commits the genesis anchoring configuration from the proposed `cfg`.
     pub fn create_genesis_config(&mut self, cfg: &AnchoringConfig) {
-        for validator_key in &cfg.validators {
+        for validator_key in &cfg.anchoring_keys {
             self.add_lect(validator_key, cfg.funding_tx().clone(), Hash::zero());
         }
     }
@@ -377,22 +304,6 @@
             self.signatures_mut(&ntxid).push(msg.clone());
             self.known_signatures_mut().put(&signature_id, msg);
         }
-<<<<<<< HEAD
-=======
-        Ok(())
-    }
-
-    /// Returns the `state_hash` for anchoring tables.
-    ///
-    /// It contains a list of `root_hash` of the actual `lects` tables.
-    pub fn state_hash(&self) -> Result<Vec<Hash>, StorageError> {
-        let cfg = self.actual_anchoring_config()?;
-        let mut lect_hashes = Vec::new();
-        for key in &cfg.anchoring_keys {
-            lect_hashes.push(self.lects(key).root_hash()?);
-        }
-        Ok(lect_hashes)
->>>>>>> a0d51154
     }
 }
 
